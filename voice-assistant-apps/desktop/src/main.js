--- conflicted
+++ resolved
@@ -2,9 +2,7 @@
 const path = require('path');
 const fs = require('fs');
 
-<<<<<<< HEAD
 app.disableHardwareAcceleration(); // vermeidet GLib/GPU Zicken
-=======
 const { app, BrowserWindow, Menu, dialog, shell, Tray, nativeImage, ipcMain } = require('electron');
 const path   = require('path');
 const fs     = require('fs');
@@ -15,7 +13,6 @@
 const dotenv = require('dotenv');
 const http   = require('http');
 const url    = require('url');
->>>>>>> de7f9009
 
 const SHOULD_SPAWN = !process.env.SKIP_BACKEND_SPAWN && !process.env.BACKEND_URL;
 
