<<<<<<< HEAD
const { contextBridge } = require('electron');

(function injectWsSettingsFromEnv() {
  try {
    const raw = process.env.BACKEND_URL || 'http://127.0.0.1:48232';
    console.log('[preload] BACKEND_URL', raw);
    const u = new URL(raw);
    const host = u.hostname;
    const port = u.port ? parseInt(u.port, 10) : 48232;
=======
const { contextBridge, ipcRenderer } = require('electron');
const backendUrl = process.env.BACKEND_URL || 'ws://127.0.0.1:48232/ws';
contextBridge.exposeInMainWorld('BACKEND_URL', backendUrl);

// Sichere API für den Renderer-Prozess
contextBridge.exposeInMainWorld('electronAPI', {
  // App-Informationen
  getAppVersion: () => ipcRenderer.invoke('get-app-version'),
  
  // Dialog-Funktionen
  showErrorDialog: (title, message) => ipcRenderer.invoke('show-error-dialog', title, message),
  showSaveDialog: () => ipcRenderer.invoke('show-save-dialog'),
  
  // Event Listener für Main-Process Nachrichten
  onClearConversation: (callback) => ipcRenderer.on('clear-conversation', callback),
  onOpenSettings: (callback) => ipcRenderer.on('open-settings', callback),
  onStartRecording: (callback) => ipcRenderer.on('start-recording', callback),
  onStopRecording: (callback) => ipcRenderer.on('stop-recording', callback),
  onOpenAudioSettings: (callback) => ipcRenderer.on('open-audio-settings', callback),
  onBackendLog: (callback) => ipcRenderer.on('backend-log', callback),
  onBackendError: (callback) => ipcRenderer.on('backend-error', callback),
  
  // Event Listener entfernen
  removeAllListeners: (channel) => ipcRenderer.removeAllListeners(channel),
  
  // Platform-spezifische Informationen
  platform: process.platform,
  isElectron: true,

  getBackendUrl: () => backendUrl,
  onDomReady: (fn) => {
    if (document.readyState === 'complete' || document.readyState === 'interactive') {
      fn();
    } else {
      window.addEventListener('DOMContentLoaded', fn, { once: true });
    }
  },
  
  // Notification API
  showNotification: (title, body, options = {}) => {
    if (Notification.permission === 'granted') {
      return new Notification(title, { body, ...options });
    } else if (Notification.permission !== 'denied') {
      Notification.requestPermission().then(permission => {
        if (permission === 'granted') {
          return new Notification(title, { body, ...options });
        }
      });
    }
  },
  
  // LocalStorage-Alternative für Electron
  store: {
    get: (key) => {
      return localStorage.getItem(key);
    },
    set: (key, value) => {
      localStorage.setItem(key, value);
    },
    delete: (key) => {
      localStorage.removeItem(key);
    },
    clear: () => {
      localStorage.clear();
    }
  },
  
  // File System (nur lesen, nicht schreiben für Sicherheit)
  readFile: async (filePath) => {
    try {
      const fs = require('fs').promises;
      return await fs.readFile(filePath, 'utf8');
    } catch (error) {
      throw new Error(`Fehler beim Lesen der Datei: ${error.message}`);
    }
  }
});
>>>>>>> de7f9009

    // Frontend-Defaults überschreiben
    if (typeof localStorage !== 'undefined') {
      localStorage.setItem('wsHost', host);
      localStorage.setItem('wsPort', String(port)); // WS = gleicher Port wie HTTP
    }
    // Für Code, der auf window.wsUtils hört
    globalThis.wsUtils = {
      getAuthToken: async () => 'dev-token', // austauschbar mit echter Auth
    };
  } catch (e) {
    console.warn('[preload] Could not parse BACKEND_URL:', e);
  }
})();

// Kleine Bridge, falls mal gebraucht
contextBridge.exposeInMainWorld('electronAPI', { isElectron: true });<|MERGE_RESOLUTION|>--- conflicted
+++ resolved
@@ -1,14 +1,4 @@
-<<<<<<< HEAD
-const { contextBridge } = require('electron');
 
-(function injectWsSettingsFromEnv() {
-  try {
-    const raw = process.env.BACKEND_URL || 'http://127.0.0.1:48232';
-    console.log('[preload] BACKEND_URL', raw);
-    const u = new URL(raw);
-    const host = u.hostname;
-    const port = u.port ? parseInt(u.port, 10) : 48232;
-=======
 const { contextBridge, ipcRenderer } = require('electron');
 const backendUrl = process.env.BACKEND_URL || 'ws://127.0.0.1:48232/ws';
 contextBridge.exposeInMainWorld('BACKEND_URL', backendUrl);
@@ -86,7 +76,6 @@
     }
   }
 });
->>>>>>> de7f9009
 
     // Frontend-Defaults überschreiben
     if (typeof localStorage !== 'undefined') {
