<!doctype html>
<html lang="de">
<head>


  <meta charset="utf-8" />

  
  <meta http-equiv="Content-Security-Policy" content="default-src 'self'; img-src 'self' data: blob:; media-src 'self' blob:; style-src 'self'; font-src 'self' data:; connect-src 'self' ws: http: https:; script-src 'self'; object-src 'none'; base-uri 'self'">
<!-- Optionale CSP als <meta>. (Hinweis: frame-ancestors wird per <meta> ignoriert, ist hier bewusst weggelassen.) -->
  

  <meta name="viewport" content="width=device-width, initial-scale=1" />
  <title>Voice Assistant</title>

  <!-- Wichtig: Diese Datei wird in Schritt 3 als Symlink/Datei bereitgestellt -->
  <link rel="stylesheet" href="./styles.css" />


</head>
<body class="app-preload">


  <!-- Topbar / Shell (keine Inline-Events) -->
  <header class="top-nav">
  <div class="app-logo">🤖 KI-Assistent</div>
  <div class="nav-actions">
    <button id="sidebarToggle" class="nav-button" title="Einstellungen" aria-label="Einstellungen">⚙️</button>
    <button id="themeToggle" class="nav-button" title="Theme wechseln" aria-label="Theme wechseln">🌙</button>
    <button id="infoToggle" class="nav-button" title="Info" aria-label="Info">ℹ️</button>
  </div>
</header>

  <!-- App-Layout: Sidebar + Main -->
  <div id="app" class="app-layout">
    <aside id="sidebar" class="sidebar">

<div class="sidebar-header">
    <h2 class="sidebar-title">Einstellungen</h2>
    <button id="sidebarClose" class="sidebar-close" aria-label="Schließen">×</button>
  </div>

  <nav class="sidebar-nav">
    <button class="sidebar-nav-item active" data-tab="llm">LLM</button>
    <button class="sidebar-nav-item" data-tab="audio">Audio</button>
    <button class="sidebar-nav-item" data-tab="themes">Themes</button>
  </nav>

  <div class="sidebar-content">
    <div class="sidebar-panel active" data-tab="llm">
      <div class="sidebar-section">
        <h3 class="sidebar-section-title">LLM-Auswahl</h3>
        <select class="sidebar-select" id="llmSelect">
          <option value="lmstudio">LM Studio</option>
          <option value="openai">OpenAI</option>
        </select>
      </div>
      <div class="sidebar-section">
        <h3 class="sidebar-section-title">System-Prompt</h3>
        <textarea class="sidebar-textarea" id="systemPrompt" rows="4" placeholder="System-Prompt…"></textarea>
      </div>
    </div>
<<<<<<< HEAD
=======
  </div>

  <div class="container">
    <div class="header">
      <h1>🤖 KI-Sprachassistent</h1>
      <p>Sprechen Sie mit Ihrem intelligenten Assistenten</p>
      <button class="btn" id="toggleSidebarBtn">☰</button>
    </div>

    <div class="main-card">
      <!-- Text Input -->
      <div class="input-section">
        <input
          type="text"
          id="textInput"
          class="text-input"
          placeholder="Fragen Sie mich etwas..."
        />
        <button class="btn" id="sendBtn">
          <span class="icon-send">➤</span>
        </button>
        <button class="btn voice-button" id="voiceBtn">
          <span id="voiceIcon">🎙️</span>
        </button>
      </div>
>>>>>>> de7f9009

    <div class="sidebar-panel" data-tab="audio">
      <div class="sidebar-section">
        <h3 class="sidebar-section-title">TTS-Engine</h3>
        <select class="sidebar-select" id="ttsSelect">
          <option value="piper">Piper</option>
          <option value="kokoro">Kokoro</option>
        </select>
      </div>
      <div class="sidebar-section">
        <h3 class="sidebar-section-title">Mikrofon</h3>
        <select class="sidebar-select" id="micSelect"></select>
      </div>
    </div>

    <div class="sidebar-panel" data-tab="themes">
      <div class="sidebar-section">
        <h3 class="sidebar-section-title">Theme</h3>
        <div class="theme-grid">
          <div class="theme-card theme-dark" data-theme="dark"><div class="theme-name">Dark</div></div>
          <div class="theme-card theme-light" data-theme="light"><div class="theme-name">Light</div></div>
          <div class="theme-card theme-sci-fi" data-theme="sci-fi"><div class="theme-name">Sci-Fi</div></div>
          <div class="theme-card theme-nature" data-theme="nature"><div class="theme-name">Nature</div></div>
          <div class="theme-card theme-high-contrast" data-theme="high-contrast"><div class="theme-name">High Contrast</div></div>
        </div>
      </div>
    </div>
  </div>

</aside>

    <main id="mainContent" class="main">
<section class="avatar-section">
  <div class="avatar idle style-default" id="avatar">
  <!-- Voice Visualization Canvas -->
  <canvas class="voice-visualizer" id="voiceCanvas" width="400" height="400"></canvas>

<<<<<<< HEAD
  <div class="avatar-nebel">
  <div class="nebel-layer"></div>
  <div class="nebel-layer"></div>
  <div class="nebel-layer"></div>
  </div>
  <div class="avatar-core" title="Klicken für Interaktion"></div>
=======
    function applySettings() {
      applyAnimationSpeed();
      applyNebelColors();
      applyGlassOpacity();
      applyReducedMotion();
    }

    function applyAnimationSpeed() {
      const speed = settings.animationSpeed;
      document.documentElement.style.setProperty('--animation-speed', `${4/speed}s`);
      document.documentElement.style.setProperty('--avatar-speed', `${4/speed}s`);
      document.documentElement.style.setProperty('--nebel-speed', `${3/speed}s`);
    }

    function applyNebelColors() {
      const colors = settings.nebelColors;
      document.documentElement.style.setProperty('--nebel-primary', colors.primary);
      document.documentElement.style.setProperty('--nebel-secondary', colors.secondary);
      document.documentElement.style.setProperty('--nebel-accent', colors.accent);
    }

    function applyGlassOpacity() {
      document.documentElement.style.setProperty('--glass-bg', `rgba(255, 255, 255, ${settings.glassOpacity})`);
    }

    function applyReducedMotion() {
      if (settings.reducedMotion) {
        document.body.classList.add('reduced-motion');
      } else {
        document.body.classList.remove('reduced-motion');
      }
    }

    // Notification System (mit Settings-Check)
    function showNotification(type, title, message, duration = 5000) {
      if (!settings.notifications) return;
      
      const container = document.getElementById('notificationContainer');
      const notification = document.createElement('div');
      
      notification.className = `notification ${type}`;
      notification.innerHTML = `
        <div class="notification-icon">
          ${type === 'success' ? '✅' : type === 'error' ? '❌' : '⚠️'}
        </div>
        <div class="notification-content">
          <div class="notification-title">${title}</div>
          <div class="notification-message">${message}</div>
        </div>
        <button class="notification-close" onclick="closeNotification(this)">×</button>
      `;
      
      container.appendChild(notification);
      
      // Animate in
      setTimeout(() => notification.classList.add('show'), 100);
      
      // Auto remove
      setTimeout(() => {
        closeNotification(notification.querySelector('.notification-close'));
      }, duration);
    }

    // Aufnahme starten (mit neuen Settings)
    function startRecording() {
      const audioSettings = {
        echoCancellation: settings.echoCancellation,
        noiseSuppression: settings.noiseSuppression,
        sampleRate: 44100
      };

      navigator.mediaDevices.getUserMedia({ audio: audioSettings })
      .then(stream => {
        mediaRecorder = new MediaRecorder(stream, {
          mimeType: 'audio/webm;codecs=opus'
        });
        
        const audioChunks = [];
        
        mediaRecorder.ondataavailable = event => {
          audioChunks.push(event.data);
        };
        
        mediaRecorder.onstop = () => {
          const audioBlob = new Blob(audioChunks, { type: 'audio/webm' });
          const reader = new FileReader();
          
          reader.onloadend = () => {
            if (ws && ws.readyState === WebSocket.OPEN) {
              showNebelAnimation();
              displayResponse("Verarbeite Spracheingabe...");
              
              ws.send(JSON.stringify({ 
                type: "audio", 
                content: reader.result,
                timestamp: Date.now()
              }));
            } else {
              showNotification('error', 'Keine Verbindung', 'Spracheingabe konnte nicht übertragen werden');
            }
          };
          
          reader.readAsDataURL(audioBlob);
          stream.getTracks().forEach(track => track.stop());
        };
        
        mediaRecorder.start();
        isRecording = true;
        updateRecordingUI(true);
        
        recordingStartTime = Date.now();
        recordingTimer = setInterval(updateRecordingTime, 100);
        
        showNotification('success', 'Aufnahme gestartet', 'Sprechen Sie jetzt...');
        
        // Auto-stop basierend auf Settings
        setTimeout(() => {
          if (isRecording) stopRecording();
        }, settings.autoStopTime);
        
      })
      .catch(err => {
        showNotification('error', 'Mikrofonzugriff verweigert', 'Bitte erlauben Sie den Zugriff auf das Mikrofon');
        if (settings.debugMode) {
          console.error('Microphone Error:', err);
        }
      });
    }

    // WebSocket mit Settings
    function initWebSocket() {
      const url = window.BACKEND_URL || 'ws://127.0.0.1:48232/ws';
      try {
        ws = new WebSocket(url);
        window.__WS = ws;

        ws.onopen = () => {
          const id = (crypto && crypto.randomUUID) ? crypto.randomUUID() : String(Date.now());
          ws.send(JSON.stringify({ op: 'hello', stream_id: id }));
        };

        ws.onmessage = (event) => {
          try {
            const data = JSON.parse(event.data);
            handleWebSocketMessage(data);
          } catch {}
        };

        ws.onclose = () => {
          showNotification('error', 'Verbindung getrennt', 'Versuche automatisch zu reconnecten...');
          if (settings.autoReconnect) {
            setTimeout(initWebSocket, settings.connectionTimeout);
          }
        };

        ws.onerror = () => {
          showNotification('error', 'Server nicht erreichbar', 'Bitte überprüfen Sie die Serververbindung');
        };
      } catch (e) {
        showNotification('error', 'Server nicht erreichbar', 'Bitte überprüfen Sie die Konfiguration');
      }
    }
    
    function closeNotification(button) {
      const notification = button.closest('.notification');
      notification.classList.remove('show');
      setTimeout(() => notification.remove(), 300);
    }

    // Settings Menu Functions
    function toggleSettingsMenu() {
      const menu = document.getElementById('settingsMenu');
      menu.classList.toggle('active');
    }

    function openSettingsTab(tabName) {
      document.getElementById('settingsMenu').classList.remove('active');
      openSettingsModal();
      
      // Switch to specific tab after modal opens
      setTimeout(() => {
        switchTab(tabName);
      }, 100);
    }

    function openLanguageSettings() {
      document.getElementById('settingsMenu').classList.remove('active');
      
      // Create language selection popup
      const languages = [
        { code: 'de', name: '🇩🇪 Deutsch', selected: true },
        { code: 'en', name: '🇬🇧 English', selected: false },
        { code: 'fr', name: '🇫🇷 Français', selected: false },
        { code: 'es', name: '🇪🇸 Español', selected: false },
        { code: 'it', name: '🇮🇹 Italiano', selected: false }
      ];
      
      const currentLang = '🇩🇪 Deutsch';
      showNotification('success', 'Sprache', `Aktuelle Sprache: ${currentLang}`, 3000);
    }

    function showSystemInfo() {
      document.getElementById('settingsMenu').classList.remove('active');

      const info = {
        version: '2.1.0',
        platform: 'Raspberry Pi',
        connection: ws && ws.readyState === WebSocket.OPEN ? 'Verbunden' : 'Getrennt',
        browser: navigator.userAgent.includes('Chrome') ? 'Chrome' : 'Anderer Browser',
        features: 'WebRTC, WebSocket, MediaRecorder'
      };

      const infoHtml = `
        <html>
          <head>
            <title>System Info</title>
            <style>
              body { font-family: sans-serif; background:#0f0f23; color:white; padding:1rem; }
              h1 { margin-top:0; }
            </style>
          </head>
          <body>
            <h1>System-Info</h1>
            <pre>Version: ${info.version}\nPlattform: ${info.platform}\nVerbindung: ${info.connection}\nBrowser: ${info.browser}\nFeatures: ${info.features}</pre>
          
  <section id="tts-plan-panel" style="position:fixed;right:12px;bottom:12px;background:#1118;padding:12px 14px;border-radius:12px;font:14px/1.2 system-ui,sans-serif;color:#e6e6e6;backdrop-filter:blur(4px);z-index:9999">
    <div style="margin-bottom:6px;font-weight:600;">Staged TTS Plan</div>
    <div style="display:flex;gap:8px;align-items:center;flex-wrap:wrap">
      <label>Intro</label>
      <select id="intro-engine">
        <option value="auto" selected>auto</option>
        <option value="piper">piper</option>
        <option value="zonos">zonos</option>
        <option value="none">none</option>
      </select>
      <label>Main</label>
      <select id="main-engine">
        <option value="auto" selected>auto</option>
        <option value="zonos">zonos</option>
        <option value="piper">piper</option>
        <option value="none">none</option>
      </select>
      <button id="apply-tts-plan" style="margin-left:8px;">Übernehmen</button>
      <span id="tts-plan-status" style="margin-left:8px;opacity:.8"></span>
    </div>
  </section>
  <script>
  (function(){
    const introSel = document.getElementById('intro-engine');
    const mainSel  = document.getElementById('main-engine');
    const applyBtn = document.getElementById('apply-tts-plan');
    const statusEl = document.getElementById('tts-plan-status');
    if (!introSel || !mainSel || !applyBtn) return;

    const LSKEY = 'tts-plan';
    try {
      const prev = JSON.parse(localStorage.getItem(LSKEY) || '{}');
      if (prev.intro) introSel.value = prev.intro;
      if (prev.main)  mainSel.value  = prev.main;
    } catch {}

    applyBtn.addEventListener('click', async () => {
      const intro = introSel.value, main = mainSel.value;
      localStorage.setItem(LSKEY, JSON.stringify({ intro, main }));
      statusEl.textContent = '…schreibe .env & starte neu';
      try {
        if (window.ttsPlan && window.ttsPlan.setPlan) {
          const res = await window.ttsPlan.setPlan(intro, main);
          statusEl.textContent = (res && res.ok) ? 'Neustart…' : ('Fehler: ' + (res && res.error || 'unbekannt'));
        } else {
          statusEl.textContent = 'IPC nicht verfügbar';
          alert('IPC nicht verfügbar – bitte manuell .env setzen.');
        }
      } catch(e){ statusEl.textContent = 'Fehler: ' + e; }
    });
  })();
  </script>


  <section id="assistant-text-panel" style="position:fixed;left:12px;bottom:12px;background:#1118;padding:10px 12px;border-radius:12px;font:14px/1.35 system-ui,sans-serif;color:#e6e6e6;max-width:40vw;backdrop-filter:blur(4px);z-index:9998">
    <div style="font-weight:600;margin-bottom:6px;">Antwort</div>
    <div id="assistant-text" style="white-space:pre-wrap;word-wrap:break-word;opacity:.95;max-height:30vh;overflow:auto"></div>
  </section>
  <script>
  (function(){
    const el = document.getElementById('assistant-text');
    const OrigWS = window.WebSocket;
    window.WebSocket = function(url, proto){
      const ws = new OrigWS(url, proto);
      ws.addEventListener('message', (ev)=>{
        try{
          const data = typeof ev.data === 'string' ? JSON.parse(ev.data) : null;
          if (!data) return;
          if (data.type === 'assistant_text' && data.text){ el.textContent = data.text; }
          else if (data.type === 'final_text' && data.text){ el.textContent = data.text; }
          else if (data.type === 'text_delta' && data.delta){ el.textContent += data.delta; }
          else if (data.text && !data.type){ el.textContent = data.text; }
        }catch{}
      });
      return ws;
    };
    Object.setPrototypeOf(window.WebSocket, OrigWS);
    window.WebSocket.prototype = OrigWS.prototype;
  })();
  </script>

</body>
        </html>`;

      const win = window.open('', 'systemInfo', 'width=400,height=300');
      if (win) {
        win.document.write(infoHtml);
        win.document.close();
      } else {
        const infoText = `Version: ${info.version}\nPlattform: ${info.platform}\nVerbindung: ${info.connection}\nBrowser: ${info.browser}\nFeatures: ${info.features}`;
        showNotification('success', '📊 System-Information', infoText, 8000);
      }
    }

    function showAbout() {
      document.getElementById('settingsMenu').classList.remove('active');
      
      const aboutText = `KI-Sprachassistent v2.1.0
      
Entwickelt für Raspberry Pi 4/400
Unterstützt Sprach- und Texteingabe
Modulares Design mit WebSocket-Verbindung

© 2025 - Open Source Projekt`;
      
      showNotification('success', 'ℹ️ Über den Assistenten', aboutText, 10000);
    }

    // Close settings menu when clicking outside
    document.addEventListener('click', function(event) {
      const settingsBtn = document.getElementById('settingsBtn');
      const settingsMenu = document.getElementById('settingsMenu');
      
      if (!settingsBtn.contains(event.target)) {
        settingsMenu.classList.remove('active');
      }
    });

    // Avatar Steuerung
    function activateAvatar() {
      document.getElementById('avatar').classList.add('active');
    }

    function deactivateAvatar() {
      document.getElementById('avatar').classList.remove('active');
    }

    // Nebel Animation zeigen/verstecken
    function showNebelAnimation() {
      activateAvatar();
      document.getElementById('nebelAnimation').classList.add('active');
      document.getElementById('response').style.opacity = '0.3';
    }

    function hideNebelAnimation() {
      deactivateAvatar();
      document.getElementById('nebelAnimation').classList.remove('active');
      document.getElementById('response').style.opacity = '1';
    }

    // Antwort anzeigen
    function displayResponse(content) {
      const responseElement = document.getElementById('response');
      responseElement.innerHTML = '<div class="response-content"></div>';
      const container = responseElement.firstElementChild;
      matrixRain(container, content);

      // Smooth scroll to response
      responseElement.scrollIntoView({ behavior: 'smooth', block: 'nearest' });
    }

    function matrixRain(element, text) {
      const letters = 'ABCDEFGHIJKLMNOPQRSTUVWXYZ0123456789';
      let iteration = 0;
      const interval = setInterval(() => {
        element.textContent = text
          .split('')
          .map((char, index) => {
            if (index < iteration) {
              return char;
            }
            return letters[Math.floor(Math.random() * letters.length)];
          })
          .join('');
        if (iteration >= text.length) {
          clearInterval(interval);
          element.textContent = text;
        }
        iteration += 1;
      }, 50);
    }

    // Text senden
    function sendText() {
      const input = document.getElementById('textInput');
      const msg = input.value.trim();
      if (!msg || !ws || ws.readyState !== WebSocket.OPEN) return;
      ws.send(JSON.stringify({ type: 'text', content: msg }));
      input.value = '';
    }

    // Aufnahme umschalten
    function toggleRecording() {
      showNotification('info', 'Mikrofon', 'Aufnahmefunktion folgt');
    }

    function toggleSidebar() {
      const el = document.getElementById('sidebar');
      if (el) { el.classList.toggle('active'); }
    }

    function handleWebSocketMessage(data) {
      if (!data) return;
      if (data.type === 'response' || data.response) {
        const resp = document.getElementById('response');
        if (resp) {
          const div = document.createElement('div');
          div.textContent = data.response || data.content || '';
          resp.appendChild(div);
        }
      }
      if (data.tts) {
        try {
          const audio = new Audio(`data:audio/wav;base64,${data.tts}`);
          audio.play().catch(()=>{});
        } catch (e) { console.error(e); }
      }
      if (data.error) {
        showNotification('error', 'Fehler', data.error);
      }
      if (data.op === 'ready' || data.type === 'ready') {
        showNotification('success', 'Bereit', 'Verbindung hergestellt');
      }
    }

    // Aufnahme starten (mit neuen Settings)
    function startRecording() {
      const audioSettings = {
        echoCancellation: settings.echoCancellation,
        noiseSuppression: settings.noiseSuppression,
        sampleRate: 44100
      };

      navigator.mediaDevices.getUserMedia({ audio: audioSettings })
      .then(stream => {
        mediaRecorder = new MediaRecorder(stream, {
          mimeType: 'audio/webm;codecs=opus'
        });
        
        const audioChunks = [];
        
        mediaRecorder.ondataavailable = event => {
          audioChunks.push(event.data);
        };
        
        mediaRecorder.onstop = () => {
          const audioBlob = new Blob(audioChunks, { type: 'audio/webm' });
          const reader = new FileReader();
          
          reader.onloadend = () => {
            if (ws && ws.readyState === WebSocket.OPEN) {
              showNebelAnimation();
              displayResponse("Verarbeite Spracheingabe...");
              
              ws.send(JSON.stringify({ 
                type: "audio", 
                content: reader.result,
                timestamp: Date.now()
              }));
            } else {
              showNotification('error', 'Keine Verbindung', 'Spracheingabe konnte nicht übertragen werden');
            }
          };
          
          reader.readAsDataURL(audioBlob);
          stream.getTracks().forEach(track => track.stop());
        };
        
        mediaRecorder.start();
        isRecording = true;
        updateRecordingUI(true);
        
        recordingStartTime = Date.now();
        recordingTimer = setInterval(updateRecordingTime, 100);
        
        showNotification('success', 'Aufnahme gestartet', 'Sprechen Sie jetzt...');
        
        // Auto-stop basierend auf Settings
        setTimeout(() => {
          if (isRecording) stopRecording();
        }, settings.autoStopTime);
        
      })
      .catch(err => {
        showNotification('error', 'Mikrofonzugriff verweigert', 'Bitte erlauben Sie den Zugriff auf das Mikrofon');
        if (settings.debugMode) {
          console.error('Microphone Error:', err);
        }
      });
    }

    // Aufnahme stoppen
    function stopRecording() {
      if (mediaRecorder && isRecording) {
        mediaRecorder.stop();
        isRecording = false;
        updateRecordingUI(false);
        clearInterval(recordingTimer);
        showNotification('success', 'Aufnahme beendet', 'Wird verarbeitet...');
      }
    }

    // Recording UI aktualisieren
    function updateRecordingUI(recording) {
      const voiceBtn = document.getElementById('voiceBtn');
      const voiceIcon = document.getElementById('voiceIcon');
      const indicator = document.getElementById('recordingIndicator');
      
      if (recording) {
        voiceBtn.classList.add('recording');
        voiceIcon.textContent = '⏹️';
        indicator.classList.add('active');
      } else {
        voiceBtn.classList.remove('recording');
        voiceIcon.textContent = '🎙️';
        indicator.classList.remove('active');
      }
    }

    // Aufnahmezeit aktualisieren
    function updateRecordingTime() {
      if (recordingStartTime) {
        const elapsed = Math.floor((Date.now() - recordingStartTime) / 1000);
        document.getElementById('recordingTime').textContent = `${elapsed}s`;
      }
    }

    // App initialisieren
    document.addEventListener('DOMContentLoaded', function() {
      // Settings anwenden
      applySettings();

      // WebSocket initialisieren
      initWebSocket();

      const sendBtn = document.getElementById('sendBtn');
      const textInput = document.getElementById('textInput');
      const voiceBtn = document.getElementById('voiceBtn');
      const sidebarBtn = document.getElementById('toggleSidebarBtn');
      if (sendBtn) sendBtn.addEventListener('click', sendText);
      if (textInput) {
        textInput.addEventListener('keydown', e => { if (e.key === 'Enter') sendText(); });
        textInput.focus();
      }
      if (voiceBtn) voiceBtn.addEventListener('click', toggleRecording);
      if (sidebarBtn) sidebarBtn.addEventListener('click', toggleSidebar);
    });

    // Event Listeners
    document.addEventListener('keydown', function(event) {
      // Strg/Cmd + Enter für Spracheingabe
      if ((event.ctrlKey || event.metaKey) && event.key === 'Enter') {
        event.preventDefault();
        toggleRecording();
      }
      
      // Strg/Cmd + , für Settings
      if ((event.ctrlKey || event.metaKey) && event.key === ',') {
        event.preventDefault();
        openSettingsModal();
      }
      
      // Shortcuts für Dropdown-Menü (wenn geöffnet)
      const settingsMenu = document.getElementById('settingsMenu');
      if (settingsMenu.classList.contains('active')) {
        switch(event.key.toLowerCase()) {
          case 'a':
            event.preventDefault();
            openSettingsTab('audio');
            break;
          case 'v':
            event.preventDefault();
            openSettingsTab('connection');
            break;
          case 's':
            event.preventDefault();
            openLanguageSettings();
            break;
        }
      }
      
      // ESC für Aufnahme stoppen oder Menüs schließen
      if (event.key === 'Escape') {
        if (isRecording) {
          stopRecording();
        } else {
          // Schließe alle offenen Menüs/Modals
          settingsMenu.classList.remove('active');
          closeSettingsModal();
        }
      }
    });
>>>>>>> de7f9009

  <!-- Processing Animation -->
  <div class="processing-animation" id="processingAnimation">
  <div  class="processing-circle scale-100" ></div>
  <div  class="processing-circle scale-80" ></div>
  <div  class="processing-circle scale-60" ></div>
  </div>

  <!-- Response Overlay -->
  <div class="response-overlay">
  <div class="response-content" id="responseContent">
  <div class="response-empty">Ihre Antwort erscheint hier...</div>
  </div>
  </div>
  </div>
  </section>

  <div class="input-container">
  <input
  type="text"
  id="textInput"
  class="text-input"
  placeholder="Fragen Sie mich etwas..."
  autocomplete="off"
  autocorrect="off"
  autocapitalize="sentences"
  />
  <button class="action-button" id="sendBtn" title="Senden" type="button">➤</button>
  <button class="action-button voice" id="voiceBtn" title="Spracheingabe" type="button">
  <span id="voiceIcon">🎤</span>
  </button>
  <div class="recording-indicator" id="recordingIndicator">
  <div class="recording-dot"></div>
  <span>Aufnahme läuft... <span id="recordingTime">0s</span></span>
  </div>
  </div>
</main>
  </div>

  <!-- Notifications (CSP-sicher, keine Inline-Events) -->
  <div id="notificationContainer" class="notification-container"></div>

  <!-- Module Scripts (keine Inline-Handler) -->
  <script type="module" src="./core/dom-helpers.js"></script>
  <script type="module" src="./core/backend.js"></script>
  <script type="module" src="./core/audio.js"></script>
  <script type="module" src="./events.js"></script>

  <script type="module" src="./ui/sidebar-core.js"></script>
  <script type="module" src="./ui/sidebar-tabs.js"></script>
  <script type="module" src="./ui/sidebar-events.js"></script>
  <script type="module" src="./ui/sidebar-theme.js"></script>
  <script type="module" src="./ui/sidebar.js"></script>

  <script type="module" src="./hotkeys.js"></script>
  <script type="module" src="./main.js"></script>
  <script type="module" src="./index.js"></script>
</body>
</html><|MERGE_RESOLUTION|>--- conflicted
+++ resolved
@@ -60,8 +60,6 @@
         <textarea class="sidebar-textarea" id="systemPrompt" rows="4" placeholder="System-Prompt…"></textarea>
       </div>
     </div>
-<<<<<<< HEAD
-=======
   </div>
 
   <div class="container">
@@ -87,7 +85,6 @@
           <span id="voiceIcon">🎙️</span>
         </button>
       </div>
->>>>>>> de7f9009
 
     <div class="sidebar-panel" data-tab="audio">
       <div class="sidebar-section">
@@ -125,14 +122,13 @@
   <!-- Voice Visualization Canvas -->
   <canvas class="voice-visualizer" id="voiceCanvas" width="400" height="400"></canvas>
 
-<<<<<<< HEAD
   <div class="avatar-nebel">
   <div class="nebel-layer"></div>
   <div class="nebel-layer"></div>
   <div class="nebel-layer"></div>
   </div>
   <div class="avatar-core" title="Klicken für Interaktion"></div>
-=======
+
     function applySettings() {
       applyAnimationSpeed();
       applyNebelColors();
@@ -740,7 +736,6 @@
         }
       }
     });
->>>>>>> de7f9009
 
   <!-- Processing Animation -->
   <div class="processing-animation" id="processingAnimation">
